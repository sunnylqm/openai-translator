--- conflicted
+++ resolved
@@ -1,14 +1,88 @@
+<picture>
+  <source media="(prefers-color-scheme: dark)" srcset="https://user-images.githubusercontent.com/1651790/224081217-86521beb-1b69-4071-b195-f2ce0bb33db7.png">
+  <img alt="NebulaGraph Data Intelligence Suite(ngdi)" src="https://user-images.githubusercontent.com/1651790/224081979-d3aa7867-94a6-4a85-a5d7-603e02360cee.png">
+</picture>
 <p align="center">
     <br> English | <a href="README-CN.md">中文</a>
 </p>
 <p align="center">
-    <em>GPT Tutor is a branch of OpenAI Translator, and I've made some modifications to it. I've added new features, such as categorizing prompts through grouping, one-click addition of responses to Anki, and removed unnecessary content. Additionally, I've fixed the functionality for using ChatGPT Web. GPT-Tutor is now more than just a translation tool; it has become a practical tool for assisting language learning.</em>
+    <em>The translator that does more than just translation - powered by OpenAI.</em>
 </p>
 
-# Demonstration
-[![YouTube Video](https://img.youtube.com/vi/Y7VQjG_OTUg/0.jpg)](https://www.youtube.com/watch?v=Y7VQjG_OTUg)
+<p align="center">
+  <a href="LICENSE" target="_blank">
+    <img alt="MIT License" src="https://img.shields.io/github/license/yetone/openai-translator.svg?style=flat-square" />
+  </a>
 
-<<<<<<< HEAD
+  <!-- TypeScript Badge -->
+  <img alt="TypeScript" src="https://img.shields.io/badge/-TypeScript-blue?style=flat-square&logo=typescript&logoColor=white" />
+
+  <!-- Rust Badge -->
+  <img alt="Rust" src="https://img.shields.io/badge/-Rust-orange?style=flat-square&logo=rust&logoColor=white" />
+
+  <a href="https://chrome.google.com/webstore/detail/openai-translator/ogjibjphoadhljaoicdnjnmgokohngcc" target="_blank">
+    <img alt="Chrome" src="https://img.shields.io/chrome-web-store/stars/ogjibjphoadhljaoicdnjnmgokohngcc?color=blue&label=Chrome&style=flat-square&logo=google-chrome&logoColor=white" />
+  </a>
+
+  <a href="https://addons.mozilla.org/en-US/firefox/addon/openai-translator/" target="_blank">
+    <img alt="Firefox" src="https://img.shields.io/amo/stars/openai-translator?color=orange&label=Firefox&style=flat-square&logo=firefox&logoColor=white" />
+  </a>
+
+  <a href="https://github.com/yetone/openai-translator/releases" target="_blank">
+    <img alt="macOS" src="https://img.shields.io/badge/-macOS-black?style=flat-square&logo=apple&logoColor=white" />
+  </a>
+
+  <a href="https://github.com/yetone/openai-translator/releases" target="_blank">
+    <img alt="Windows" src="https://img.shields.io/badge/-Windows-blue?style=flat-square&logo=windows&logoColor=white" />
+  </a>
+
+  <a href="https://github.com/yetone/openai-translator/releases" target="_blank">
+    <img alt="Linux" src="https://img.shields.io/badge/-Linux-yellow?style=flat-square&logo=linux&logoColor=white" />
+  </a>
+</p>
+
+# Why Yet another Translator
+
+I have developed a [Bob](https://bobtranslate.com/) [plugin](https://github.com/yetone/bob-plugin-openai-translator) that utilizes ChatGPT API to provide global word translation on macOS. However, since not all users have access to macOS to benefit from the plugin, I have created this project!
+
+# More than just a browser extension
+
+What began as a Chrome extension has now evolved into a multi-platform desktop app that I am currently developing.
+
+<p align="center">
+  <img width="560" src="https://user-images.githubusercontent.com/1206493/223899374-ff386436-63b8-4618-afdd-fed2e6b48d56.png" />
+</p>
+
+# More than just translation
+
+What began as a translation tool has now evolved to include surprisingly effective word polishing and summarization capabilities, ~~accidentally~~.
+
+# How to use
+
+<p align="center">
+  <img width="800" src="https://user-images.githubusercontent.com/1206493/223200182-6a1d2a02-3fe0-4723-bdae-99d8b7212a33.gif" />
+</p>
+
+# Features
+
+1. It offers three modes: translation, polishing and summarization.
+2. Our tool allows for mutual translation, polishing and summarization across 55 different languages.
+3. Streaming mode is supported!
+4. It allows users to customize their translation text.
+5. One-click copying
+6. Text-to-Speech (TTS)
+7. Available on all platforms (Windows, macOS, and Linux) for both browsers and Desktop
+8. Support screenshot translation
+9. Support for vocabulary books, as well as support for generating memory aids based on the words in the vocabulary books
+10. Supports both [OpenAI](https://openai.com/) and [Azure OpenAI Service](https://azure.microsoft.com/en-us/products/cognitive-services/openai-service) at the same time
+
+# Preparation
+
+-   (required) Apply for an OpenAI API key [here](https://platform.openai.com/account/api-keys) or [Azure OpenAI Service API Key](https://learn.microsoft.com/en-us/azure/cognitive-services/openai/chatgpt-quickstart?tabs=command-line&pivots=rest-api#retrieve-key-and-endpoint)
+-   (optional) If you cannot access OpenAI, you can use the OpenAI API Proxy.
+
+# Installation
+
 ## Windows
 
 ### Install Manually
@@ -91,14 +165,11 @@
 - resourceName: Your Azure OpenAI Service resource name.
 - deployName: Your Azure OpenAI Service model deploy name, you can change your model here.
 - api-version: 2023-05-15, or newer.
-=======
->>>>>>> f77fd6af
 
 # License
 
 [LICENSE](./LICENSE)
 
-<<<<<<< HEAD
 # Star History
 
 <p align="center">
@@ -108,6 +179,4 @@
       <img alt="NebulaGraph Data Intelligence Suite(ngdi)" src="https://api.star-history.com/svg?repos=yetone/openai-translator&type=Date">
     </picture>
   </a>
-</p>
-=======
->>>>>>> f77fd6af
+</p>